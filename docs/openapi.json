{
  "definitions": {},
  "info": {
    "description": "Submit and manage workflows",
    "title": "REANA Workflow Controller",
<<<<<<< HEAD
    "version": "0.8.0a1"
=======
    "version": "0.7.4a1"
>>>>>>> 3d915efc
  },
  "parameters": {},
  "paths": {
    "/api/workflows": {
      "get": {
        "description": "This resource is expecting a user UUID. The information related to all workflows for a given user will be served as JSON",
        "operationId": "get_workflows",
        "parameters": [
          {
            "description": "Required. UUID of workflow owner.",
            "in": "query",
            "name": "user",
            "required": true,
            "type": "string"
          },
          {
            "description": "Required. Type of workflows.",
            "in": "query",
            "name": "type",
            "required": true,
            "type": "string"
          },
          {
            "description": "Optional flag to show more information.",
            "in": "query",
            "name": "verbose",
            "required": false,
            "type": "boolean"
          },
          {
            "description": "Filter workflows by name.",
            "in": "query",
            "name": "search",
            "required": false,
            "type": "string"
          },
          {
            "description": "Sort workflows by creation date (asc, desc).",
            "in": "query",
            "name": "sort",
            "required": false,
            "type": "string"
          },
          {
            "description": "Filter workflows by list of statuses.",
            "in": "query",
            "items": {
              "type": "string"
            },
            "name": "status",
            "required": false,
            "type": "array"
          },
          {
            "description": "Results page number (pagination).",
            "in": "query",
            "name": "page",
            "required": false,
            "type": "integer"
          },
          {
            "description": "Number of results per page (pagination).",
            "in": "query",
            "name": "size",
            "required": false,
            "type": "integer"
          }
        ],
        "produces": [
          "application/json"
        ],
        "responses": {
          "200": {
            "description": "Requests succeeded. The response contains the current workflows for a given user.",
            "examples": {
              "application/json": [
                {
                  "created": "2018-06-13T09:47:35.66097",
                  "id": "256b25f4-4cfb-4684-b7a8-73872ef455a1",
                  "name": "mytest.1",
                  "size": {
                    "human_readable": "10 MB",
                    "raw": 10490000
                  },
                  "status": "running",
                  "user": "00000000-0000-0000-0000-000000000000"
                },
                {
                  "created": "2018-06-13T09:47:35.66097",
                  "id": "3c9b117c-d40a-49e3-a6de-5f89fcada5a3",
                  "name": "mytest.2",
                  "size": {
                    "human_readable": "12 MB",
                    "raw": 12580000
                  },
                  "status": "finished",
                  "user": "00000000-0000-0000-0000-000000000000"
                },
                {
                  "created": "2018-06-13T09:47:35.66097",
                  "id": "72e3ee4f-9cd3-4dc7-906c-24511d9f5ee3",
                  "name": "mytest.3",
                  "size": {
                    "human_readable": "180 KB",
                    "raw": 184320
                  },
                  "status": "created",
                  "user": "00000000-0000-0000-0000-000000000000"
                },
                {
                  "created": "2018-06-13T09:47:35.66097",
                  "id": "c4c0a1a6-beef-46c7-be04-bf4b3beca5a1",
                  "name": "mytest.4",
                  "size": {
                    "human_readable": "1 GB",
                    "raw": 1074000000
                  },
                  "status": "created",
                  "user": "00000000-0000-0000-0000-000000000000"
                }
              ]
            },
            "schema": {
              "properties": {
                "items": {
                  "items": {
                    "properties": {
                      "created": {
                        "type": "string"
                      },
                      "id": {
                        "type": "string"
                      },
                      "name": {
                        "type": "string"
                      },
                      "progress": {
                        "type": "object"
                      },
                      "size": {
                        "properties": {
                          "human_readable": {
                            "type": "string"
                          },
                          "raw": {
                            "type": "number"
                          }
                        },
                        "type": "object"
                      },
                      "status": {
                        "type": "string"
                      },
                      "user": {
                        "type": "string"
                      }
                    },
                    "type": "object"
                  },
                  "type": "array"
                },
                "total": {
                  "type": "integer"
                }
              },
              "type": "object"
            }
          },
          "400": {
            "description": "Request failed. The incoming data specification seems malformed."
          },
          "404": {
            "description": "Request failed. User does not exist.",
            "examples": {
              "application/json": {
                "message": "User 00000000-0000-0000-0000-000000000000 does not exist"
              }
            }
          },
          "500": {
            "description": "Request failed. Internal controller error.",
            "examples": {
              "application/json": {
                "message": "Internal workflow controller error."
              }
            }
          }
        },
        "summary": "Returns all workflows."
      },
      "post": {
        "description": "This resource expects all necessary data to represent a workflow so it is stored in database and its workspace is created.",
        "operationId": "create_workflow",
        "parameters": [
          {
            "description": "Required. UUID of workflow owner.",
            "in": "query",
            "name": "user",
            "required": true,
            "type": "string"
          },
          {
            "description": "JSON object including workflow parameters and workflow specification in JSON format (`yadageschemas.load()` output) with necessary data to instantiate a yadage workflow.",
            "in": "body",
            "name": "workflow",
            "required": true,
            "schema": {
              "properties": {
                "git_data": {
                  "description": "GitLab data.",
                  "type": "object"
                },
                "operational_options": {
                  "description": "Operational options.",
                  "type": "object"
                },
                "reana_specification": {
                  "description": "Workflow specification in JSON format.",
                  "type": "object"
                },
                "workflow_name": {
                  "description": "Workflow name. If empty name will be generated.",
                  "type": "string"
                }
              },
              "required": [
                "reana_specification",
                "workflow_name",
                "operational_options"
              ],
              "type": "object"
            }
          }
        ],
        "produces": [
          "application/json"
        ],
        "responses": {
          "201": {
            "description": "Request succeeded. The workflow has been created along with its workspace",
            "examples": {
              "application/json": {
                "message": "Workflow workspace has been created.",
                "workflow_id": "cdcf48b1-c2f3-4693-8230-b066e088c6ac",
                "workflow_name": "mytest-1"
              }
            },
            "schema": {
              "properties": {
                "message": {
                  "type": "string"
                },
                "workflow_id": {
                  "type": "string"
                },
                "workflow_name": {
                  "type": "string"
                }
              },
              "type": "object"
            }
          },
          "400": {
            "description": "Request failed. The incoming data specification seems malformed"
          },
          "404": {
            "description": "Request failed. User does not exist.",
            "examples": {
              "application/json": {
                "message": "User 00000000-0000-0000-0000-000000000000 does not exist"
              }
            }
          }
        },
        "summary": "Create workflow and its workspace."
      }
    },
    "/api/workflows/move_files/{workflow_id_or_name}": {
      "put": {
        "consumes": [
          "application/json"
        ],
        "description": "This resource moves files within the workspace. Resource is expecting a workflow UUID.",
        "operationId": "move_files",
        "parameters": [
          {
            "description": "Required. Analysis UUID or name.",
            "in": "path",
            "name": "workflow_id_or_name",
            "required": true,
            "type": "string"
          },
          {
            "description": "Required. Source file(s).",
            "in": "query",
            "name": "source",
            "required": true,
            "type": "string"
          },
          {
            "description": "Required. Target file(s).",
            "in": "query",
            "name": "target",
            "required": true,
            "type": "string"
          },
          {
            "description": "Required. UUID of workflow owner..",
            "in": "query",
            "name": "user",
            "required": true,
            "type": "string"
          }
        ],
        "produces": [
          "application/json"
        ],
        "responses": {
          "200": {
            "description": "Request succeeded. Message about successfully moved files is returned.",
            "examples": {
              "application/json": {
                "message": "Files were successfully moved",
                "workflow_id": "256b25f4-4cfb-4684-b7a8-73872ef455a1",
                "workflow_name": "mytest.1"
              }
            },
            "schema": {
              "properties": {
                "message": {
                  "type": "string"
                },
                "workflow_id": {
                  "type": "string"
                },
                "workflow_name": {
                  "type": "string"
                }
              },
              "type": "object"
            }
          },
          "400": {
            "description": "Request failed. The incoming payload seems malformed.",
            "examples": {
              "application/json": {
                "message": "Malformed request."
              }
            }
          },
          "403": {
            "description": "Request failed. User is not allowed to access workflow.",
            "examples": {
              "application/json": {
                "message": "User 00000000-0000-0000-0000-000000000000 is not allowed to access workflow 256b25f4-4cfb-4684-b7a8-73872ef455a1"
              }
            }
          },
          "404": {
            "description": "Request failed. Either User or Workflow does not exist.",
            "examples": {
              "application/json": {
                "message": "Workflow 256b25f4-4cfb-4684-b7a8-73872ef455a1 does not exist"
              }
            }
          },
          "500": {
            "description": "Request failed. Internal controller error."
          }
        },
        "summary": "Move files within workspace."
      }
    },
    "/api/workflows/{workflow_id_or_name_a}/diff/{workflow_id_or_name_b}": {
      "get": {
        "description": "This resource shows the differences between the assets of two workflows. Resource is expecting two workflow UUIDs or names.",
        "operationId": "get_workflow_diff",
        "parameters": [
          {
            "description": "Required. UUID of workflow owner.",
            "in": "query",
            "name": "user",
            "required": true,
            "type": "string"
          },
          {
            "description": "Required. Analysis UUID or name of the first workflow.",
            "in": "path",
            "name": "workflow_id_or_name_a",
            "required": true,
            "type": "string"
          },
          {
            "description": "Required. Analysis UUID or name of the second workflow.",
            "in": "path",
            "name": "workflow_id_or_name_b",
            "required": true,
            "type": "string"
          },
          {
            "default": false,
            "description": "Optional flag. If set, file contents are examined.",
            "in": "query",
            "name": "brief",
            "required": false,
            "type": "boolean"
          },
          {
            "default": "5",
            "description": "Optional parameter. Sets number of context lines for workspace diff output.",
            "in": "query",
            "name": "context_lines",
            "required": false,
            "type": "string"
          }
        ],
        "produces": [
          "application/json"
        ],
        "responses": {
          "200": {
            "description": "Request succeeded. Info about a workflow, including the status is returned.",
            "examples": {
              "application/json": {
                "reana_specification": [
                  "- nevents: 100000\n+ nevents: 200000"
                ],
                "workspace_listing": {
                  "Only in workspace a: code": null
                }
              }
            },
            "schema": {
              "properties": {
                "reana_specification": {
                  "type": "string"
                },
                "workspace_listing": {
                  "type": "string"
                }
              },
              "type": "object"
            }
          },
          "400": {
            "description": "Request failed. The incoming payload seems malformed.",
            "examples": {
              "application/json": {
                "message": "Malformed request."
              }
            }
          },
          "403": {
            "description": "Request failed. User is not allowed to access workflow.",
            "examples": {
              "application/json": {
                "message": "User 00000000-0000-0000-0000-000000000000 is not allowed to access workflow 256b25f4-4cfb-4684-b7a8-73872ef455a1"
              }
            }
          },
          "404": {
            "description": "Request failed. Either user or workflow does not exist.",
            "examples": {
              "application/json": {
                "message": "Workflow 256b25f4-4cfb-4684-b7a8-73872ef455a1 does not exist."
              }
            }
          },
          "500": {
            "description": "Request failed. Internal controller error."
          }
        },
        "summary": "Get diff between two workflows."
      }
    },
    "/api/workflows/{workflow_id_or_name}/close": {
      "post": {
        "consumes": [
          "application/json"
        ],
        "description": "This resource is expecting a workflow to close an interactive session within its workspace.",
        "operationId": "close_interactive_session",
        "parameters": [
          {
            "description": "Required. UUID of workflow owner.",
            "in": "query",
            "name": "user",
            "required": true,
            "type": "string"
          },
          {
            "description": "Required. Workflow UUID or name.",
            "in": "path",
            "name": "workflow_id_or_name",
            "required": true,
            "type": "string"
          }
        ],
        "produces": [
          "application/json"
        ],
        "responses": {
          "200": {
            "description": "Request succeeded. The interactive session has been closed.",
            "examples": {
              "application/json": {
                "message": "The interactive session has been closed"
              }
            },
            "schema": {
              "properties": {
                "message": {
                  "type": "string"
                }
              },
              "type": "object"
            }
          },
          "400": {
            "description": "Request failed. The incoming data specification seems malformed.",
            "examples": {
              "application/json": {
                "message": "Malformed request."
              }
            }
          },
          "404": {
            "description": "Request failed. Either User or Workflow does not exist.",
            "examples": {
              "application/json": {
                "message": "Workflow 256b25f4-4cfb-4684-b7a8-73872ef455a1 does not exist"
              }
            }
          },
          "500": {
            "description": "Request failed. Internal controller error."
          }
        },
        "summary": "Close an interactive workflow session."
      }
    },
    "/api/workflows/{workflow_id_or_name}/logs": {
      "get": {
        "description": "This resource is expecting a workflow UUID and a filename to return its outputs.",
        "operationId": "get_workflow_logs",
        "parameters": [
          {
            "description": "Required. UUID of workflow owner.",
            "in": "query",
            "name": "user",
            "required": true,
            "type": "string"
          },
          {
            "description": "Required. Workflow UUID or name.",
            "in": "path",
            "name": "workflow_id_or_name",
            "required": true,
            "type": "string"
          },
          {
            "description": "Steps of a workflow.",
            "in": "body",
            "name": "steps",
            "required": false,
            "schema": {
              "description": "List of step names to get logs for.",
              "items": {
                "description": "Step name.",
                "type": "string"
              },
              "type": "array"
            }
          },
          {
            "description": "Results page number (pagination).",
            "in": "query",
            "name": "page",
            "required": false,
            "type": "integer"
          },
          {
            "description": "Number of results per page (pagination).",
            "in": "query",
            "name": "size",
            "required": false,
            "type": "integer"
          }
        ],
        "produces": [
          "application/json"
        ],
        "responses": {
          "200": {
            "description": "Request succeeded. Info about workflow, including the status is returned.",
            "examples": {
              "application/json": {
                "logs": "{'workflow_logs': string, 'job_logs': { '256b25f4-4cfb-4684-b7a8-73872ef455a2': string, '256b25f4-4cfb-4684-b7a8-73872ef455a3': string, }, 'engine_specific': object, }",
                "user": "00000000-0000-0000-0000-000000000000",
                "workflow_id": "256b25f4-4cfb-4684-b7a8-73872ef455a1",
                "workflow_name": "mytest-1"
              }
            },
            "schema": {
              "properties": {
                "logs": {
                  "type": "string"
                },
                "user": {
                  "type": "string"
                },
                "workflow_id": {
                  "type": "string"
                },
                "workflow_name": {
                  "type": "string"
                }
              },
              "type": "object"
            }
          },
          "400": {
            "description": "Request failed. The incoming data specification seems malformed."
          },
          "404": {
            "description": "Request failed. User does not exist.",
            "examples": {
              "application/json": {
                "message": "User 00000000-0000-0000-0000-000000000000 does not exist"
              }
            }
          },
          "500": {
            "description": "Request failed. Internal controller error.",
            "examples": {
              "application/json": {
                "message": "Internal workflow controller error."
              }
            }
          }
        },
        "summary": "Returns logs of a specific workflow from a workflow engine."
      }
    },
    "/api/workflows/{workflow_id_or_name}/open/{interactive_session_type}": {
      "post": {
        "consumes": [
          "application/json"
        ],
        "description": "This resource is expecting a workflow to start an interactive session within its workspace.",
        "operationId": "open_interactive_session",
        "parameters": [
          {
            "description": "Required. UUID of workflow owner.",
            "in": "query",
            "name": "user",
            "required": true,
            "type": "string"
          },
          {
            "description": "Required. Workflow UUID or name.",
            "in": "path",
            "name": "workflow_id_or_name",
            "required": true,
            "type": "string"
          },
          {
            "description": "Optional. Type of interactive session to use, by default Jupyter Notebook.",
            "in": "path",
            "name": "interactive_session_type",
            "required": true,
            "type": "string"
          },
          {
            "description": "Interactive session configuration.",
            "in": "body",
            "name": "interactive_session_configuration",
            "required": false,
            "schema": {
              "properties": {
                "image": {
                  "description": "Replaces the default Docker image of an interactive session.",
                  "type": "string"
                }
              },
              "type": "object"
            }
          }
        ],
        "produces": [
          "application/json"
        ],
        "responses": {
          "200": {
            "description": "Request succeeded. The interactive session has been opened.",
            "examples": {
              "application/json": {
                "path": "/dd4e93cf-e6d0-4714-a601-301ed97eec60"
              }
            },
            "schema": {
              "properties": {
                "path": {
                  "type": "string"
                }
              },
              "type": "object"
            }
          },
          "400": {
            "description": "Request failed. The incoming data specification seems malformed.",
            "examples": {
              "application/json": {
                "message": "Malformed request."
              }
            }
          },
          "404": {
            "description": "Request failed. Either User or Workflow does not exist.",
            "examples": {
              "application/json": {
                "message": "Workflow 256b25f4-4cfb-4684-b7a8-73872ef455a1 does not exist"
              }
            }
          },
          "500": {
            "description": "Request failed. Internal controller error."
          }
        },
        "summary": "Start an interactive session inside the workflow workspace."
      }
    },
    "/api/workflows/{workflow_id_or_name}/parameters": {
      "get": {
        "description": "This resource reports the input parameters of workflow.",
        "operationId": "get_workflow_parameters",
        "parameters": [
          {
            "description": "Required. UUID of workflow owner.",
            "in": "query",
            "name": "user",
            "required": true,
            "type": "string"
          },
          {
            "description": "Required. Workflow UUID or name.",
            "in": "path",
            "name": "workflow_id_or_name",
            "required": true,
            "type": "string"
          }
        ],
        "produces": [
          "application/json"
        ],
        "responses": {
          "200": {
            "description": "Request succeeded. Workflow input parameters, including the status are returned.",
            "examples": {
              "application/json": {
                "id": "dd4e93cf-e6d0-4714-a601-301ed97eec60",
                "name": "workflow.24",
                "parameters": {
                  "helloworld": "code/helloworld.py",
                  "inputfile": "data/names.txt",
                  "outputfile": "results/greetings.txt",
                  "sleeptime": 2
                },
                "type": "serial"
              }
            },
            "schema": {
              "properties": {
                "id": {
                  "type": "string"
                },
                "name": {
                  "type": "string"
                },
                "parameters": {
                  "type": "object"
                },
                "type": {
                  "type": "string"
                }
              },
              "type": "object"
            }
          },
          "400": {
            "description": "Request failed. The incoming data specification seems malformed.",
            "examples": {
              "application/json": {
                "message": "Malformed request."
              }
            }
          },
          "403": {
            "description": "Request failed. User is not allowed to access workflow.",
            "examples": {
              "application/json": {
                "message": "User 00000000-0000-0000-0000-000000000000 is not allowed to access workflow 256b25f4-4cfb-4684-b7a8-73872ef455a1"
              }
            }
          },
          "404": {
            "description": "Request failed. Either User or Workflow does not exist.",
            "examples": {
              "application/json": {
                "message": "Workflow 256b25f4-4cfb-4684-b7a8-73872ef455a1 does not exist"
              }
            }
          },
          "500": {
            "description": "Request failed. Internal controller error."
          }
        },
        "summary": "Get workflow parameters."
      }
    },
    "/api/workflows/{workflow_id_or_name}/status": {
      "get": {
        "description": "This resource reports the status of workflow.",
        "operationId": "get_workflow_status",
        "parameters": [
          {
            "description": "Required. UUID of workflow owner.",
            "in": "query",
            "name": "user",
            "required": true,
            "type": "string"
          },
          {
            "description": "Required. Workflow UUID or name.",
            "in": "path",
            "name": "workflow_id_or_name",
            "required": true,
            "type": "string"
          }
        ],
        "produces": [
          "application/json"
        ],
        "responses": {
          "200": {
            "description": "Request succeeded. Info about workflow, including the status is returned.",
            "examples": {
              "application/json": {
                "created": "2018-06-13T09:47:35.66097",
                "id": "256b25f4-4cfb-4684-b7a8-73872ef455a1",
                "name": "mytest-1",
                "status": "running",
                "user": "00000000-0000-0000-0000-000000000000"
              }
            },
            "schema": {
              "properties": {
                "created": {
                  "type": "string"
                },
                "id": {
                  "type": "string"
                },
                "logs": {
                  "type": "string"
                },
                "name": {
                  "type": "string"
                },
                "progress": {
                  "type": "object"
                },
                "status": {
                  "type": "string"
                },
                "user": {
                  "type": "string"
                }
              },
              "type": "object"
            }
          },
          "400": {
            "description": "Request failed. The incoming data specification seems malformed.",
            "examples": {
              "application/json": {
                "message": "Malformed request."
              }
            }
          },
          "403": {
            "description": "Request failed. User is not allowed to access workflow.",
            "examples": {
              "application/json": {
                "message": "User 00000000-0000-0000-0000-000000000000 is not allowed to access workflow 256b25f4-4cfb-4684-b7a8-73872ef455a1"
              }
            }
          },
          "404": {
            "description": "Request failed. Either User or Workflow does not exist.",
            "examples": {
              "application/json": {
                "message": "Workflow 256b25f4-4cfb-4684-b7a8-73872ef455a1 does not exist"
              }
            }
          },
          "500": {
            "description": "Request failed. Internal controller error."
          }
        },
        "summary": "Get workflow status."
      },
      "put": {
        "description": "This resource sets the status of workflow.",
        "operationId": "set_workflow_status",
        "parameters": [
          {
            "description": "Required. UUID of workflow owner.",
            "in": "query",
            "name": "user",
            "required": true,
            "type": "string"
          },
          {
            "description": "Required. Workflow UUID or name.",
            "in": "path",
            "name": "workflow_id_or_name",
            "required": true,
            "type": "string"
          },
          {
            "description": "Required. New status.",
            "enum": [
              "start",
              "stop",
              "deleted"
            ],
            "in": "query",
            "name": "status",
            "required": true,
            "type": "string"
          },
          {
            "description": "Optional. Additional input parameters and operational options for workflow execution. Possible parameters are `CACHE=on/off`, passed to disable caching of results in serial workflows, `all_runs=True/False` deletes all runs of a given workflow if status is set to deleted and `workspace=True/False` which deletes the workspace of a workflow.",
            "in": "body",
            "name": "parameters",
            "required": false,
            "schema": {
              "properties": {
                "CACHE": {
                  "type": "string"
                },
                "all_runs": {
                  "type": "boolean"
                },
                "workspace": {
                  "type": "boolean"
                }
              },
              "type": "object"
            }
          }
        ],
        "produces": [
          "application/json"
        ],
        "responses": {
          "200": {
            "description": "Request succeeded. Info about workflow, including the status is returned.",
            "examples": {
              "application/json": {
                "message": "Workflow successfully launched",
                "status": "running",
                "user": "00000000-0000-0000-0000-000000000000",
                "workflow_id": "256b25f4-4cfb-4684-b7a8-73872ef455a1",
                "workflow_name": "mytest-1"
              }
            },
            "schema": {
              "properties": {
                "message": {
                  "type": "string"
                },
                "status": {
                  "type": "string"
                },
                "user": {
                  "type": "string"
                },
                "workflow_id": {
                  "type": "string"
                },
                "workflow_name": {
                  "type": "string"
                }
              },
              "type": "object"
            }
          },
          "400": {
            "description": "Request failed. The incoming data specification seems malformed.",
            "examples": {
              "application/json": {
                "message": "Malformed request."
              }
            }
          },
          "403": {
            "description": "Request failed. User is not allowed to access workflow.",
            "examples": {
              "application/json": {
                "message": "User 00000000-0000-0000-0000-000000000000 is not allowed to access workflow 256b25f4-4cfb-4684-b7a8-73872ef455a1"
              }
            }
          },
          "404": {
            "description": "Request failed. Either User or Workflow does not exist.",
            "examples": {
              "application/json": {
                "message": "Workflow 256b25f4-4cfb-4684-b7a8-73872ef455a1 does not exist"
              }
            }
          },
          "409": {
            "description": "Request failed. The workflow could not be started due to a conflict.",
            "examples": {
              "application/json": {
                "message": "Workflow 256b25f4-4cfb-4684-b7a8-73872ef455a1 could not be started because it is already running."
              }
            }
          },
          "500": {
            "description": "Request failed. Internal controller error."
          },
          "501": {
            "description": "Request failed. The specified status change is not implemented.",
            "examples": {
              "application/json": {
                "message": "Status resume is not supported yet."
              }
            }
          },
          "502": {
            "description": "Request failed. Connection to a third party system has failed.",
            "examples": {
              "application/json": {
                "message": "Connection to database timed out, please retry."
              }
            }
          }
        },
        "summary": "Set workflow status."
      }
    },
    "/api/workflows/{workflow_id_or_name}/workspace": {
      "get": {
        "description": "This resource retrieves the file list of a workspace, given its workflow UUID.",
        "operationId": "get_files",
        "parameters": [
          {
            "description": "Required. UUID of workflow owner.",
            "in": "query",
            "name": "user",
            "required": true,
            "type": "string"
          },
          {
            "description": "Required. Workflow UUID or name.",
            "in": "path",
            "name": "workflow_id_or_name",
            "required": true,
            "type": "string"
          },
          {
            "description": "File name(s) (glob) to list.",
            "in": "query",
            "name": "file_name",
            "required": false,
            "type": "string"
          },
          {
            "description": "Results page number (pagination).",
            "in": "query",
            "name": "page",
            "required": false,
            "type": "integer"
          },
          {
            "description": "Number of results per page (pagination).",
            "in": "query",
            "name": "size",
            "required": false,
            "type": "integer"
          }
        ],
        "produces": [
          "multipart/form-data"
        ],
        "responses": {
          "200": {
            "description": "Requests succeeded. The list of code|input|output files has been retrieved.",
            "schema": {
              "properties": {
                "items": {
                  "items": {
                    "properties": {
                      "last-modified": {
                        "type": "string"
                      },
                      "name": {
                        "type": "string"
                      },
                      "size": {
                        "properties": {
                          "human_readable": {
                            "type": "string"
                          },
                          "raw": {
                            "type": "number"
                          }
                        },
                        "type": "object"
                      }
                    },
                    "type": "object"
                  },
                  "type": "array"
                },
                "total": {
                  "type": "integer"
                }
              },
              "type": "object"
            }
          },
          "400": {
            "description": "Request failed. The incoming data specification seems malformed."
          },
          "404": {
            "description": "Request failed. Workflow does not exist.",
            "examples": {
              "application/json": {
                "message": "Workflow 256b25f4-4cfb-4684-b7a8-73872ef455a1 does not exist."
              }
            }
          },
          "500": {
            "description": "Request failed. Internal controller error.",
            "examples": {
              "application/json": {
                "message": "Internal workflow controller error."
              }
            }
          }
        },
        "summary": "Returns the workspace file list."
      },
      "post": {
        "consumes": [
          "application/octet-stream"
        ],
        "description": "This resource is expecting a workflow UUID and a file to place in the workspace.",
        "operationId": "upload_file",
        "parameters": [
          {
            "description": "Required. UUID of workflow owner.",
            "in": "query",
            "name": "user",
            "required": true,
            "type": "string"
          },
          {
            "description": "Required. Workflow UUID or name.",
            "in": "path",
            "name": "workflow_id_or_name",
            "required": true,
            "type": "string"
          },
          {
            "description": "Required. File to add to the workspace.",
            "in": "body",
            "name": "file",
            "required": true,
            "schema": {
              "type": "string"
            }
          },
          {
            "description": "Required. File name.",
            "in": "query",
            "name": "file_name",
            "required": true,
            "type": "string"
          }
        ],
        "produces": [
          "application/json"
        ],
        "responses": {
          "200": {
            "description": "Request succeeded. The file has been added to the workspace.",
            "examples": {
              "application/json": {
                "message": "`file_name` has been successfully uploaded."
              }
            },
            "schema": {
              "properties": {
                "message": {
                  "type": "string"
                }
              },
              "type": "object"
            }
          },
          "400": {
            "description": "Request failed. The incoming data specification seems malformed"
          },
          "404": {
            "description": "Request failed. Workflow does not exist.",
            "examples": {
              "application/json": {
                "message": "Workflow cdcf48b1-c2f3-4693-8230-b066e088c6ac does not exist"
              }
            },
            "schema": {
              "properties": {
                "message": {
                  "type": "string"
                }
              },
              "type": "object"
            }
          },
          "500": {
            "description": "Request failed. Internal controller error."
          }
        },
        "summary": "Adds a file to the workspace."
      }
    },
    "/api/workflows/{workflow_id_or_name}/workspace/{file_name}": {
      "delete": {
        "description": "This resource is expecting a workflow UUID and a filename existing inside the workspace to be deleted.",
        "operationId": "delete_file",
        "parameters": [
          {
            "description": "Required. UUID of workflow owner.",
            "in": "query",
            "name": "user",
            "required": true,
            "type": "string"
          },
          {
            "description": "Required. Workflow UUID or name",
            "in": "path",
            "name": "workflow_id_or_name",
            "required": true,
            "type": "string"
          },
          {
            "description": "Required. Name (or path) of the file to be deleted.",
            "in": "path",
            "name": "file_name",
            "required": true,
            "type": "string"
          }
        ],
        "produces": [
          "application/json"
        ],
        "responses": {
          "200": {
            "description": "Requests succeeded. The file has been downloaded.",
            "schema": {
              "type": "file"
            }
          },
          "404": {
            "description": "Request failed. `file_name` does not exist.",
            "examples": {
              "application/json": {
                "message": "input.csv does not exist"
              }
            }
          },
          "500": {
            "description": "Request failed. Internal controller error.",
            "examples": {
              "application/json": {
                "message": "Internal workflow controller error."
              }
            }
          }
        },
        "summary": "Delete the specified file."
      },
      "get": {
        "description": "This resource is expecting a workflow UUID and a filename existing inside the workspace to return its content.",
        "operationId": "download_file",
        "parameters": [
          {
            "description": "Required. UUID of workflow owner.",
            "in": "query",
            "name": "user",
            "required": true,
            "type": "string"
          },
          {
            "description": "Required. Workflow UUID or name",
            "in": "path",
            "name": "workflow_id_or_name",
            "required": true,
            "type": "string"
          },
          {
            "description": "Required. Name (or path) of the file to be downloaded.",
            "in": "path",
            "name": "file_name",
            "required": true,
            "type": "string"
          },
          {
            "description": "Optional flag to return a previewable response of the file (corresponding mime-type).",
            "in": "query",
            "name": "preview",
            "required": false,
            "type": "boolean"
          }
        ],
        "produces": [
          "multipart/form-data"
        ],
        "responses": {
          "200": {
            "description": "Requests succeeded. The file has been downloaded.",
            "schema": {
              "type": "file"
            }
          },
          "400": {
            "description": "Request failed. The incoming data specification seems malformed."
          },
          "404": {
            "description": "Request failed. `file_name` does not exist.",
            "examples": {
              "application/json": {
                "message": "input.csv does not exist"
              }
            }
          },
          "500": {
            "description": "Request failed. Internal controller error.",
            "examples": {
              "application/json": {
                "message": "Internal workflow controller error."
              }
            }
          }
        },
        "summary": "Returns the requested file."
      }
    }
  },
  "swagger": "2.0",
  "tags": []
}<|MERGE_RESOLUTION|>--- conflicted
+++ resolved
@@ -3,11 +3,7 @@
   "info": {
     "description": "Submit and manage workflows",
     "title": "REANA Workflow Controller",
-<<<<<<< HEAD
     "version": "0.8.0a1"
-=======
-    "version": "0.7.4a1"
->>>>>>> 3d915efc
   },
   "parameters": {},
   "paths": {
